#include <stdio.h>

#include "c_api.h"  // tensorflow

extern const void * TF_BufferData(TF_Buffer *t)
{
  return t->data;
}

<<<<<<< HEAD
extern size_t TF_BufferLength(TF_Buffer *t)
{
  return t->length;
=======
extern value FYP__TF_Buffer_to_caml_string(void* v1)
{
  fputs("[BLA] You are calling me as if i am a raw pointer\n", stderr);
  fflush(stderr);
  // TF_Buffer *t = (void*) CTYPES_ADDR_OF_FATPTR(v1);
  TF_Buffer *t = v1;
  return caml_alloc_initialized_string(t->length, t->data);
>>>>>>> 498331dd
}<|MERGE_RESOLUTION|>--- conflicted
+++ resolved
@@ -7,17 +7,7 @@
   return t->data;
 }
 
-<<<<<<< HEAD
 extern size_t TF_BufferLength(TF_Buffer *t)
 {
   return t->length;
-=======
-extern value FYP__TF_Buffer_to_caml_string(void* v1)
-{
-  fputs("[BLA] You are calling me as if i am a raw pointer\n", stderr);
-  fflush(stderr);
-  // TF_Buffer *t = (void*) CTYPES_ADDR_OF_FATPTR(v1);
-  TF_Buffer *t = v1;
-  return caml_alloc_initialized_string(t->length, t->data);
->>>>>>> 498331dd
 }