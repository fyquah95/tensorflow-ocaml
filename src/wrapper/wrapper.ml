--- conflicted
+++ resolved
@@ -335,11 +335,7 @@
     Gc.finalise Tf_buffer.tf_deletebuffer t;
     (t : t)
 
-<<<<<<< HEAD
-  external to_string : t -> string = "Caml_TF_Buffer_to_string"
-=======
   external to_string : t -> string = "FYP__TF_Buffer_to_caml_string"
->>>>>>> 6a3480d0
 end
 
 module Graph_import = struct
